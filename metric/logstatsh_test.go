--- conflicted
+++ resolved
@@ -43,8 +43,6 @@
 	err = json.Unmarshal(data[:n], &got)
 	c.Assert(err, check.IsNil)
 	c.Assert(got, check.DeepEquals, expected)
-<<<<<<< HEAD
-=======
 	err = st.Send(ContainerInfo{name: "container", hostname: "hostname", image: "image"}, "key", "value")
 	c.Assert(err, check.IsNil)
 	n, _, err = conn.ReadFrom(data[:])
@@ -62,7 +60,6 @@
 	err = json.Unmarshal(data[:n], &got)
 	c.Assert(err, check.IsNil)
 	c.Assert(got, check.DeepEquals, expected)
->>>>>>> 2937cd67
 }
 
 func (s *S) TestSendTCP(c *check.C) {
@@ -90,14 +87,8 @@
 		Port:     port,
 		Protocol: "tcp",
 	}
-<<<<<<< HEAD
-	err = st.Send("app", "hostname", "process", "key", "value")
-	c.Assert(err, check.IsNil)
-
-=======
 	err = st.Send(ContainerInfo{app: "app", hostname: "hostname", process: "process"}, "key", "value")
 	c.Assert(err, check.IsNil)
->>>>>>> 2937cd67
 	data := <-dataCh
 	expected := map[string]interface{}{
 		"count":   float64(1),
@@ -112,8 +103,6 @@
 	err = json.Unmarshal(data, &got)
 	c.Assert(err, check.IsNil)
 	c.Assert(got, check.DeepEquals, expected)
-<<<<<<< HEAD
-=======
 }
 
 func (s *S) TestNewLogStasDefaults(c *check.C) {
@@ -148,5 +137,48 @@
 		Protocol: "tcp",
 	}
 	c.Assert(st, check.DeepEquals, expected)
->>>>>>> 2937cd67
+}
+
+func (s *S) TestSendTCP(c *check.C) {
+	addr := net.TCPAddr{IP: net.ParseIP("127.0.0.1")}
+	conn, err := net.ListenTCP("tcp", &addr)
+	c.Assert(err, check.IsNil)
+	defer conn.Close()
+	dataCh := make(chan []byte, 1)
+
+	go func() {
+		client, err := conn.Accept()
+		c.Assert(err, check.IsNil)
+		defer client.Close()
+		var data [264]byte
+		n, err := client.Read(data[:])
+		c.Assert(err, check.IsNil)
+		dataCh <- data[:n]
+	}()
+
+	host, port, err := net.SplitHostPort(conn.Addr().String())
+	c.Assert(err, check.IsNil)
+	st := logStash{
+		Client:   "test",
+		Host:     host,
+		Port:     port,
+		Protocol: "tcp",
+	}
+	err = st.Send("app", "hostname", "process", "key", "value")
+	c.Assert(err, check.IsNil)
+
+	data := <-dataCh
+	expected := map[string]interface{}{
+		"count":   float64(1),
+		"client":  "test",
+		"metric":  "key",
+		"value":   "value",
+		"app":     "app",
+		"host":    "hostname",
+		"process": "process",
+	}
+	var got map[string]interface{}
+	err = json.Unmarshal(data, &got)
+	c.Assert(err, check.IsNil)
+	c.Assert(got, check.DeepEquals, expected)
 }